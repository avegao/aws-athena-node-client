--- conflicted
+++ resolved
@@ -50,7 +50,6 @@
         this.config.awsConfig.apiVersion = '2017-05-18';
 
         this.client = new Athena(this.config.awsConfig);
-
         this.queue = new Queue();
     }
 
@@ -82,7 +81,7 @@
             throw exception;
         }
 
-        return await this.getQueryResults(query);
+        return await this.getQueryResults(query.athenaId);
     }
 
     /**
@@ -150,17 +149,11 @@
      *
      * @private
      * @template T
-<<<<<<< HEAD
-     * @param {Query} query - query execution identifier
-     * @returns {Promise<T[]>} - parsed query result rows
-     * @memberof AthenaClient
-     */
-    private getQueryResults<T>(query: Query): Promise<T[]> {
-        const requestParams: Athena.Types.GetQueryExecutionInput = {
-            QueryExecutionId: query.athenaId,
-=======
+     *
      * @param {string} queryExecutionId - query execution identifier
      * @param {string} nextToken
+     * @param {T[]} previousResults
+     *
      * @returns {Promise<T[]>} - parsed query result rows
      * @memberof AthenaClient
      */
@@ -168,7 +161,6 @@
         const requestParams: Athena.Types.GetQueryResultsInput = {
             NextToken: nextToken,
             QueryExecutionId: queryExecutionId,
->>>>>>> e948470b
         };
 
         let columns: AthenaColumn[];
@@ -205,6 +197,7 @@
      * @template T
      * @param {Athena.Row[]} rows - query result rows
      * @param {AthenaColumn[]} columns - query result columns
+     * @param {boolean} isFirstPage
      * @returns {T[]} - parsed result according to needed parser
      * @memberof AthenaClient
      */
